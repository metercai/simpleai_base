[package]
name = "simpleai"
version = "0.2.1"
edition = "2021"

# See more keys and their definitions at https://doc.rust-lang.org/cargo/reference/manifest.html
[lib]
name = "simpleai"
crate-type = ["cdylib"]

[dependencies.pyo3]
version = "0.21.2"
# "abi3-py38" tells pyo3 (and maturin) to build using the stable ABI with minimum Python version 3.8
features = ["extension-module"]

[dependencies]
#pyo3-asyncio = { version = "0.20.0", features = ["tokio-runtime"] }
serde = "1.0.196"
serde_derive = "1.0.125"
serde_json = "1.0"
base64 = "0.21"
zeroize = "1"
pnet = "0.34.0"
reqwest = { version = "0.12.0", default-features = false, features = ["http2", "charset", "json", "rustls-tls", "rustls-tls-native-roots"] }
<<<<<<< HEAD
openssl = { version = "0.10.64", features = ["vendored"] } 
=======
>>>>>>> 5e6e4c29
tokio = { version = "1", features = ["rt-multi-thread", "net", "sync"] }
rathole = "0.5.0"
atty = "0.2"
thiserror = "1.0.59"
pkcs8 = { version = "0.10", features = ["encryption", "pkcs5", "pem", "alloc", "std"] }
ed25519-dalek = "2.1.1"
x25519-dalek = { version = "2.0.1", features = ["static_secrets", "getrandom"] }
sha2 = "0.10.8"
base58 = "0.2.0"
ripemd = "0.1.3"
instant = "0.1.12"
rand = { version = "0.8.5", features = ["small_rng"] }
hkdf = "0.12.4"
aes-gcm = "0.10.3"
argon2 = "0.5.3"
lazy_static = "1.4.0"
tracing = "0.1.37"
tracing-subscriber = { version = "0.3", features = ["env-filter"] }

libp2p = { version = "0.53.2", features = ["identify"] }<|MERGE_RESOLUTION|>--- conflicted
+++ resolved
@@ -22,10 +22,6 @@
 zeroize = "1"
 pnet = "0.34.0"
 reqwest = { version = "0.12.0", default-features = false, features = ["http2", "charset", "json", "rustls-tls", "rustls-tls-native-roots"] }
-<<<<<<< HEAD
-openssl = { version = "0.10.64", features = ["vendored"] } 
-=======
->>>>>>> 5e6e4c29
 tokio = { version = "1", features = ["rt-multi-thread", "net", "sync"] }
 rathole = "0.5.0"
 atty = "0.2"
